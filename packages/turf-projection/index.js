--- conflicted
+++ resolved
@@ -16,13 +16,9 @@
  * //addToMap
  * var addToMap = [pt, converted];
  */
-<<<<<<< HEAD
-function toMercator(geojson, options) {
+
+export function toMercator(geojson, options) {
     return convert(geojson, 'mercator', options);
-=======
-export function toMercator(geojson, mutate) {
-    return convert(geojson, mutate, 'mercator');
->>>>>>> 1f556ab0
 }
 
 /**
@@ -40,13 +36,9 @@
  * //addToMap
  * var addToMap = [pt, converted];
  */
-<<<<<<< HEAD
-function toWgs84(geojson, options) {
+
+export function toWgs84(geojson, options) {
     return convert(geojson, 'wgs84', options);
-=======
-export function toWgs84(geojson, mutate) {
-    return convert(geojson, mutate, 'wgs84');
->>>>>>> 1f556ab0
 }
 
 
