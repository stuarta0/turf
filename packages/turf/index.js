/*eslint global-require: 0*/

/**
 * Turf is a modular geospatial analysis engine written in JavaScript. It performs geospatial
 * processing tasks with GeoJSON data and can be run on a server or in a browser.
 *
 * @module turf
 * @summary Geospatial analysis for JavaScript
 */
var helpers = require('@turf/helpers');
var invariant = require('@turf/invariant');
var meta = require('@turf/meta');
var clusters = require('@turf/clusters');

var turf = {
    isolines: require('@turf/isolines'),
    convex: require('@turf/convex'),
    within: require('@turf/within'),
    concave: require('@turf/concave'),
    difference: require('@turf/difference'),
    dissolve: require('@turf/dissolve'),
    collect: require('@turf/collect'),
    flip: require('@turf/flip'),
    simplify: require('@turf/simplify'),
    bezier: require('@turf/bezier'),
    tag: require('@turf/tag'),
    sample: require('@turf/sample'),
    envelope: require('@turf/envelope'),
    square: require('@turf/square'),
    circle: require('@turf/circle'),
    midpoint: require('@turf/midpoint'),
    buffer: require('@turf/buffer'),
    center: require('@turf/center'),
    centerOfMass: require('@turf/center-of-mass'),
    centroid: require('@turf/centroid'),
    combine: require('@turf/combine'),
    distance: require('@turf/distance'),
    explode: require('@turf/explode'),
    bbox: require('@turf/bbox'),
    tesselate: require('@turf/tesselate'),
    bboxPolygon: require('@turf/bbox-polygon'),
    inside: require('@turf/inside'),
    intersect: require('@turf/intersect'),
    nearest: require('@turf/nearest'),
    planepoint: require('@turf/planepoint'),
    random: require('@turf/random'),
    tin: require('@turf/tin'),
    union: require('@turf/union'),
    bearing: require('@turf/bearing'),
    destination: require('@turf/destination'),
    kinks: require('@turf/kinks'),
    pointOnSurface: require('@turf/point-on-surface'),
    area: require('@turf/area'),
    along: require('@turf/along'),
    lineDistance: require('@turf/line-distance'),
    lineSlice: require('@turf/line-slice'),
    lineSliceAlong: require('@turf/line-slice-along'),
    pointOnLine: require('@turf/point-on-line'),
    pointGrid: require('@turf/point-grid'),
    squareGrid: require('@turf/square-grid'),
    triangleGrid: require('@turf/triangle-grid'),
    hexGrid: require('@turf/hex-grid'),
    idw: require('@turf/idw'),
    truncate: require('@turf/truncate'),
    flatten: require('@turf/flatten'),
    lineIntersect: require('@turf/line-intersect'),
    mask: require('@turf/mask'),
    lineChunk: require('@turf/line-chunk'),
    unkinkPolygon: require('@turf/unkink-polygon'),
    greatCircle: require('@turf/great-circle'),
    lineSegment: require('@turf/line-segment'),
    lineSplit: require('@turf/line-split'),
    lineArc: require('@turf/line-arc'),
    polygonToLineString: require('@turf/polygon-to-linestring'),
    lineStringToPolygon: require('@turf/linestring-to-polygon'),
    bboxClip: require('@turf/bbox-clip'),
    lineOverlap: require('@turf/line-overlap'),
    sector: require('@turf/sector'),
    rhumbBearing: require('@turf/rhumb-bearing'),
    rhumbDistance: require('@turf/rhumb-distance'),
    rhumbDestination: require('@turf/rhumb-destination'),
    polygonTangents: require('@turf/polygon-tangents'),
    rewind: require('@turf/rewind'),
    isobands: require('@turf/isobands'),
    transformRotate: require('@turf/transform-rotate'),
    transformScale: require('@turf/transform-scale'),
    transformTranslate: require('@turf/transform-translate'),
    lineOffset: require('@turf/line-offset'),
    polygonize: require('@turf/polygonize'),
    booleanDisjoint: require('@turf/boolean-disjoint'),
    booleanContains: require('@turf/boolean-contains'),
    booleanCrosses: require('@turf/boolean-crosses'),
    booleanClockwise: require('@turf/boolean-clockwise'),
    booleanOverlap: require('@turf/boolean-overlap'), // v4.6.0
    booleanPointOnLine: require('@turf/boolean-point-on-line'), // v4.6.0
<<<<<<< HEAD
    booleanEqual: require('@turf/boolean-equal'), // 4.6.0
    booleanWithin: require('@turf/boolean-within'), // 4.7.0
=======
    booleanEqual: require('@turf/boolean-equal'), // v4.6.0
>>>>>>> 9ba198ef
    clone: require('@turf/clone'),
    cleanCoords: require('@turf/clean-coords'), // v4.6.0
    interpolate: require('@turf/interpolate'), // v4.6.0
    clustersDbscan: require('@turf/clusters-dbscan'), // v4.6.0
    clustersKmeans: require('@turf/clusters-kmeans'), // v4.6.0
    pointToLineDistance: require('@turf/point-to-line-distance'), // v4.7.0
    getCluster: clusters.getCluster, // v4.6.0
    clusterEach: clusters.clusterEach, // v4.6.0
    clusterReduce: clusters.clusterReduce, // v4.6.0
    point: helpers.point,
    polygon: helpers.polygon,
    lineString: helpers.lineString,
    multiPoint: helpers.multiPoint,
    multiPolygon: helpers.multiPolygon,
    multiLineString: helpers.multiLineString,
    feature: helpers.feature,
    geometry: helpers.geometry, // v4.6.0
    featureCollection: helpers.featureCollection,
    geometryCollection: helpers.geometryCollection,
    radiansToDistance: helpers.radiansToDistance,
    distanceToRadians: helpers.distanceToRadians,
    distanceToDegrees: helpers.distanceToDegrees,
    bearingToAngle: helpers.bearingToAngle,
    degrees2radians: helpers.degrees2radians,
    radians2degrees: helpers.radians2degrees,
    convertDistance: helpers.convertDistance,
    isNumber: helpers.isNumber, // 4.7.0
    round: helpers.round,
    convertArea: helpers.convertArea,
    getCoord: invariant.getCoord,
    getCoords: invariant.getCoords,
    geojsonType: invariant.geojsonType,
    featureOf: invariant.featureOf,
    collectionOf: invariant.collectionOf,
    containsNumber: invariant.containsNumber,
    getGeom: invariant.getGeom,
    getGeomType: invariant.getGeomType,
    coordEach: meta.coordEach,
    coordReduce: meta.coordReduce,
    propEach: meta.propEach,
    propReduce: meta.propReduce,
    featureEach: meta.featureEach,
    featureReduce: meta.featureReduce,
    coordAll: meta.coordAll,
    geomEach: meta.geomEach,
    geomReduce: meta.geomReduce,
    flattenEach: meta.flattenEach,
    flattenReduce: meta.flattenReduce,
    segmentReduce: meta.segmentReduce, // v4.6.0
    segmentEach: meta.segmentEach, // v4.6.0
    lineEach: meta.lineEach, // v4.7.0
    lineReduce: meta.lineReduce // v4.7.0
};

module.exports = turf;<|MERGE_RESOLUTION|>--- conflicted
+++ resolved
@@ -93,12 +93,8 @@
     booleanClockwise: require('@turf/boolean-clockwise'),
     booleanOverlap: require('@turf/boolean-overlap'), // v4.6.0
     booleanPointOnLine: require('@turf/boolean-point-on-line'), // v4.6.0
-<<<<<<< HEAD
     booleanEqual: require('@turf/boolean-equal'), // 4.6.0
     booleanWithin: require('@turf/boolean-within'), // 4.7.0
-=======
-    booleanEqual: require('@turf/boolean-equal'), // v4.6.0
->>>>>>> 9ba198ef
     clone: require('@turf/clone'),
     cleanCoords: require('@turf/clean-coords'), // v4.6.0
     interpolate: require('@turf/interpolate'), // v4.6.0
