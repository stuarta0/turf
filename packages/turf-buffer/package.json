--- conflicted
+++ resolved
@@ -44,17 +44,11 @@
     "write-json-file": "^2.0.0"
   },
   "dependencies": {
-<<<<<<< HEAD
     "@turf/bbox": "^4.7.1",
     "@turf/center": "4.7.1",
     "@turf/helpers": "4.7.1",
     "@turf/meta": "4.7.1",
     "@turf/projection": "^4.7.1",
-=======
-    "@turf/center": "^4.7.3",
-    "@turf/helpers": "^4.7.3",
-    "@turf/meta": "^4.7.3",
->>>>>>> 3e0b254f
     "d3-geo": "^1.6.3",
     "jsts": "1.3.0"
   }
